[package]
name = "tokio-timer"
# When releasing to crates.io:
# - Remove path dependencies
# - Update html_root_url.
# - Update doc url
#   - Cargo.toml
#   - README.md
# - Update CHANGELOG.md.
<<<<<<< HEAD
# - Create "v0.3.x" git tag.
version = "0.3.0"
edition = "2018"
=======
# - Create "v0.2.x" git tag.
version = "0.2.11"
>>>>>>> 475dabe9
authors = ["Carl Lerche <me@carllerche.com>"]
license = "MIT"
readme = "README.md"
documentation = "https://docs.rs/tokio-timer/0.2.11/tokio_timer"
repository = "https://github.com/tokio-rs/tokio"
homepage = "https://github.com/tokio-rs/tokio"
description = """
Timer facilities for Tokio
"""
publish = false

[dependencies]
futures = "0.1.19"
tokio-executor = { version = "0.2.0", path = "../tokio-executor" }
crossbeam-utils = "0.6.0"

# Backs `DelayQueue`
slab = "0.4.1"

[dev-dependencies]
rand = "0.6"
tokio-mock-task = "0.1.0"
tokio = { version = "0.2.0", path = "../tokio" }<|MERGE_RESOLUTION|>--- conflicted
+++ resolved
@@ -7,14 +7,9 @@
 #   - Cargo.toml
 #   - README.md
 # - Update CHANGELOG.md.
-<<<<<<< HEAD
 # - Create "v0.3.x" git tag.
 version = "0.3.0"
 edition = "2018"
-=======
-# - Create "v0.2.x" git tag.
-version = "0.2.11"
->>>>>>> 475dabe9
 authors = ["Carl Lerche <me@carllerche.com>"]
 license = "MIT"
 readme = "README.md"
